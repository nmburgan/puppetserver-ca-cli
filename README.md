# Puppet Server's CA CLI Library

This gem provides the functionality behind the Puppet Server CA interactions.
The actual CLI executable lives within the Puppet Server project.


## Installation

You may install it yourself with:

    $ gem install puppetserver-ca


## Usage

For initial CA setup, we provide two options. These need to be run before starting
Puppet Server for the first time.

To set up a default CA, with a self-signed root cert and an intermediate signing cert:
```
puppetserver ca setup
```

To import a custom CA:
```
puppetserver ca import --cert-bundle certs.pem --crl-chain crls.pem --private-key ca_key.pem
```

The remaining actions provided by this gem require a running Puppet Server, since
it primarily uses the CA's API endpoints to do its work. The following examples
assume that you are using the gem packaged within Puppet Server.

To sign a pending certificate request:
```
puppetserver ca sign --certname foo.example.com
```

To list certificates and CSRs:
```
puppetserver ca list --all
```

To revoke a signed certificate:
```
puppetserver ca revoke --certname foo.example.com
```

To revoke the cert and clean up all SSL files for a given certname:
```
puppetserver ca clean --certname foo.example.com
```

To create a new keypair and certificate for a certname:
```
puppetserver ca generate --certname foo.example.com
```

To enable verbose mode:
```
puppetserver ca --verbose <action>
```

For more details, see the help output:
```
puppetserver ca --help
```

This code in this project is licensed under the Apache Software License v2,
please see the included [License](https://github.com/puppetlabs/puppetserver-ca-cli/blob/main/LICENSE.md)
for more details.


## Development

After checking out the repo, run `bin/setup` to install dependencies. Then,
run `bundle exec rake spec` to run the tests. You can also run `bin/console` for an
interactive prompt that will allow you to experiment.

To install this gem onto your local machine, run `bundle exec rake install`.

### Testing
To test your changes on a VM:
1. Build the gem with your changes: `gem build puppetserver-ca.gemspec`
1. Copy the gem to your VM: `scp puppetserver-ca-<version>.gem <your-vm>:.`
1. Install puppetserver (FOSS) by installing the relevant release package and then installing the puppetserver package. For example:
    ```
    $ wget http://nightlies.puppet.com/yum/puppet-nightly-release-el-7.noarch.rpm
    $ rpm -i puppet-nightly-release-el-7.noarch.rpm
    $ yum update
    $ yum install -y puppetserver
    ```
1. Restart your shell so that puppet's bin dir is on your $PATH: `exec bash`
1. Install the gem into puppet's gem directory using puppet's gem command:
    ```
    $ /opt/puppetlabs/puppet/bin/gem install --install-dir "/opt/puppetlabs/puppet/lib/ruby/vendor_gems" puppetserver-ca-<version>.gem
    ```
1. To confirm that installation was successful, run `puppetserver ca --help`

### Releasing
<<<<<<< HEAD
To release a new version, run the [release pipeline](https://jenkins-master-prod-1.delivery.puppetlabs.net/job/platform_puppetserver-ca_init-multijob_main/), which will bump the version, tag, build, and release the gem.
=======
To release a new version, run the [release pipeline](https://jenkins-platform.delivery.puppetlabs.net/job/platform_puppetserver-ca_init-multijob_1.x/), which will bump the version, tag, build, and release the gem.
>>>>>>> 0177dbb9


## Contributing & Support

Bug reports and feature requests are welcome in JIRA at
https://tickets.puppetlabs.com/projects/SERVER/issues.

For interactive questions feel free to post to #puppet or #puppet-dev on
Freenode, or the Puppet Community Slack channel.

Contributions are welcome at https://github.com/puppetlabs/puppetserver-ca-cli/pulls.
Contributors should both be sure to read the
[contributing document](https://github.com/puppetlabs/puppetserver-ca-cli/blob/main/CONTRIBUTING.md)
and sign the [contributor license agreement](https://cla.puppet.com/).

Everyone interacting with the project’s codebase, issue tracker, etc is expected
to follow the
[code of conduct](https://github.com/puppetlabs/puppetserver-ca-cli/blob/main/CODE_OF_CONDUCT.md).<|MERGE_RESOLUTION|>--- conflicted
+++ resolved
@@ -97,11 +97,8 @@
 1. To confirm that installation was successful, run `puppetserver ca --help`
 
 ### Releasing
-<<<<<<< HEAD
 To release a new version, run the [release pipeline](https://jenkins-master-prod-1.delivery.puppetlabs.net/job/platform_puppetserver-ca_init-multijob_main/), which will bump the version, tag, build, and release the gem.
-=======
 To release a new version, run the [release pipeline](https://jenkins-platform.delivery.puppetlabs.net/job/platform_puppetserver-ca_init-multijob_1.x/), which will bump the version, tag, build, and release the gem.
->>>>>>> 0177dbb9
 
 
 ## Contributing & Support
